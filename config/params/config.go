// Package params defines important constants that are essential to Prysm services.
package params

import (
	"math"
	"time"

	"github.com/ethereum/go-ethereum/common"
	fieldparams "github.com/prysmaticlabs/prysm/v5/config/fieldparams"
	"github.com/prysmaticlabs/prysm/v5/consensus-types/primitives"
	"github.com/prysmaticlabs/prysm/v5/encoding/bytesutil"
	"github.com/prysmaticlabs/prysm/v5/runtime/version"
)

// BeaconChainConfig contains constant configs for node to participate in beacon chain.
type BeaconChainConfig struct {
	// Constants (non-configurable)
	GenesisSlot              primitives.Slot  `yaml:"GENESIS_SLOT"`                // GenesisSlot represents the first canonical slot number of the beacon chain.
	GenesisEpoch             primitives.Epoch `yaml:"GENESIS_EPOCH"`               // GenesisEpoch represents the first canonical epoch number of the beacon chain.
	FarFutureEpoch           primitives.Epoch `yaml:"FAR_FUTURE_EPOCH"`            // FarFutureEpoch represents a epoch extremely far away in the future used as the default penalization epoch for validators.
	FarFutureSlot            primitives.Slot  `yaml:"FAR_FUTURE_SLOT"`             // FarFutureSlot represents a slot extremely far away in the future.
	BaseRewardsPerEpoch      uint64           `yaml:"BASE_REWARDS_PER_EPOCH"`      // BaseRewardsPerEpoch is used to calculate the per epoch rewards.
	DepositContractTreeDepth uint64           `yaml:"DEPOSIT_CONTRACT_TREE_DEPTH"` // DepositContractTreeDepth depth of the Merkle trie of deposits in the validator deposit contract on the PoW chain.
	JustificationBitsLength  uint64           `yaml:"JUSTIFICATION_BITS_LENGTH"`   // JustificationBitsLength defines number of epochs to track when implementing k-finality in Casper FFG.

	// Misc constants.
	PresetBase                     string `yaml:"PRESET_BASE" spec:"true"`                        // PresetBase represents the underlying spec preset this config is based on.
	ConfigName                     string `yaml:"CONFIG_NAME" spec:"true"`                        // ConfigName for allowing an easy human-readable way of knowing what chain is being used.
	TargetCommitteeSize            uint64 `yaml:"TARGET_COMMITTEE_SIZE" spec:"true"`              // TargetCommitteeSize is the number of validators in a committee when the chain is healthy.
	MaxValidatorsPerCommittee      uint64 `yaml:"MAX_VALIDATORS_PER_COMMITTEE" spec:"true"`       // MaxValidatorsPerCommittee defines the upper bound of the size of a committee.
	MaxCommitteesPerSlot           uint64 `yaml:"MAX_COMMITTEES_PER_SLOT" spec:"true"`            // MaxCommitteesPerSlot defines the max amount of committee in a single slot.
	MinPerEpochChurnLimit          uint64 `yaml:"MIN_PER_EPOCH_CHURN_LIMIT" spec:"true"`          // MinPerEpochChurnLimit is the minimum amount of churn allotted for validator rotations.
	ChurnLimitQuotient             uint64 `yaml:"CHURN_LIMIT_QUOTIENT" spec:"true"`               // ChurnLimitQuotient is used to determine the limit of how many validators can rotate per epoch.
	ShuffleRoundCount              uint64 `yaml:"SHUFFLE_ROUND_COUNT" spec:"true"`                // ShuffleRoundCount is used for retrieving the permuted index.
	MinGenesisActiveValidatorCount uint64 `yaml:"MIN_GENESIS_ACTIVE_VALIDATOR_COUNT" spec:"true"` // MinGenesisActiveValidatorCount defines how many validator deposits needed to kick off beacon chain.
	MinGenesisTime                 uint64 `yaml:"MIN_GENESIS_TIME" spec:"true"`                   // MinGenesisTime is the time that needed to pass before kicking off beacon chain.
	TargetAggregatorsPerCommittee  uint64 `yaml:"TARGET_AGGREGATORS_PER_COMMITTEE" spec:"true"`   // TargetAggregatorsPerCommittee defines the number of aggregators inside one committee.
	HysteresisQuotient             uint64 `yaml:"HYSTERESIS_QUOTIENT" spec:"true"`                // HysteresisQuotient defines the hysteresis quotient for effective balance calculations.
	HysteresisDownwardMultiplier   uint64 `yaml:"HYSTERESIS_DOWNWARD_MULTIPLIER" spec:"true"`     // HysteresisDownwardMultiplier defines the hysteresis downward multiplier for effective balance calculations.
	HysteresisUpwardMultiplier     uint64 `yaml:"HYSTERESIS_UPWARD_MULTIPLIER" spec:"true"`       // HysteresisUpwardMultiplier defines the hysteresis upward multiplier for effective balance calculations.

	// Gwei value constants.
	MinDepositAmount          uint64 `yaml:"MIN_DEPOSIT_AMOUNT" spec:"true"`          // MinDepositAmount is the minimum amount of Gwei a validator can send to the deposit contract at once (lower amounts will be reverted).
	MaxEffectiveBalance       uint64 `yaml:"MAX_EFFECTIVE_BALANCE" spec:"true"`       // MaxEffectiveBalance is the maximal amount of Gwei that is effective for staking.
	EjectionBalance           uint64 `yaml:"EJECTION_BALANCE" spec:"true"`            // EjectionBalance is the minimal GWei a validator needs to have before ejected.
	EffectiveBalanceIncrement uint64 `yaml:"EFFECTIVE_BALANCE_INCREMENT" spec:"true"` // EffectiveBalanceIncrement is used for converting the high balance into the low balance for validators.

	// Initial value constants.
	BLSWithdrawalPrefixByte         byte     `yaml:"BLS_WITHDRAWAL_PREFIX" spec:"true"`          // BLSWithdrawalPrefixByte is used for BLS withdrawal and it's the first byte.
	ETH1AddressWithdrawalPrefixByte byte     `yaml:"ETH1_ADDRESS_WITHDRAWAL_PREFIX" spec:"true"` // ETH1AddressWithdrawalPrefixByte is used for withdrawals and it's the first byte.
	ZeroHash                        [32]byte // ZeroHash is used to represent a zeroed out 32 byte array.

	// Time parameters constants.
	GenesisDelay                     uint64           `yaml:"GENESIS_DELAY" spec:"true"`                   // GenesisDelay is the minimum number of seconds to delay starting the Ethereum Beacon Chain genesis. Must be at least 1 second.
	MinAttestationInclusionDelay     primitives.Slot  `yaml:"MIN_ATTESTATION_INCLUSION_DELAY" spec:"true"` // MinAttestationInclusionDelay defines how many slots validator has to wait to include attestation for beacon block.
	SecondsPerSlot                   uint64           `yaml:"SECONDS_PER_SLOT" spec:"true"`                // SecondsPerSlot is how many seconds are in a single slot.
	SlotsPerEpoch                    primitives.Slot  `yaml:"SLOTS_PER_EPOCH" spec:"true"`                 // SlotsPerEpoch is the number of slots in an epoch.
	SqrRootSlotsPerEpoch             primitives.Slot  // SqrRootSlotsPerEpoch is a hard coded value where we take the square root of `SlotsPerEpoch` and round down.
	MinSeedLookahead                 primitives.Epoch `yaml:"MIN_SEED_LOOKAHEAD" spec:"true"`                  // MinSeedLookahead is the duration of randao look ahead seed.
	MaxSeedLookahead                 primitives.Epoch `yaml:"MAX_SEED_LOOKAHEAD" spec:"true"`                  // MaxSeedLookahead is the duration a validator has to wait for entry and exit in epoch.
	EpochsPerEth1VotingPeriod        primitives.Epoch `yaml:"EPOCHS_PER_ETH1_VOTING_PERIOD" spec:"true"`       // EpochsPerEth1VotingPeriod defines how often the merkle root of deposit receipts get updated in beacon node on per epoch basis.
	SlotsPerHistoricalRoot           primitives.Slot  `yaml:"SLOTS_PER_HISTORICAL_ROOT" spec:"true"`           // SlotsPerHistoricalRoot defines how often the historical root is saved.
	MinValidatorWithdrawabilityDelay primitives.Epoch `yaml:"MIN_VALIDATOR_WITHDRAWABILITY_DELAY" spec:"true"` // MinValidatorWithdrawabilityDelay is the shortest amount of time a validator has to wait to withdraw.
	ShardCommitteePeriod             primitives.Epoch `yaml:"SHARD_COMMITTEE_PERIOD" spec:"true"`              // ShardCommitteePeriod is the minimum amount of epochs a validator must participate before exiting.
	MinEpochsToInactivityPenalty     primitives.Epoch `yaml:"MIN_EPOCHS_TO_INACTIVITY_PENALTY" spec:"true"`    // MinEpochsToInactivityPenalty defines the minimum amount of epochs since finality to begin penalizing inactivity.
	Eth1FollowDistance               uint64           `yaml:"ETH1_FOLLOW_DISTANCE" spec:"true"`                // Eth1FollowDistance is the number of eth1.0 blocks to wait before considering a new deposit for voting. This only applies after the chain as been started.
	SecondsPerETH1Block              uint64           `yaml:"SECONDS_PER_ETH1_BLOCK" spec:"true"`              // SecondsPerETH1Block is the approximate time for a single eth1 block to be produced.

	// Fork choice algorithm constants.
	ProposerScoreBoost              uint64           `yaml:"PROPOSER_SCORE_BOOST" spec:"true"`                // ProposerScoreBoost defines a value that is a % of the committee weight for fork-choice boosting.
	ReorgWeightThreshold            uint64           `yaml:"REORG_WEIGHT_THRESHOLD" spec:"true"`              // ReorgWeightThreshold defines a value that is a % of the committee weight to consider a block weak and subject to being orphaned.
	ReorgParentWeightThreshold      uint64           `yaml:"REORG_PARENT_WEIGHT_THRESHOLD" spec:"true"`       // ReorgParentWeightThreshold defines a value that is a % of the committee weight to consider a parent block strong and subject its child to being orphaned.
	ReorgMaxEpochsSinceFinalization primitives.Epoch `yaml:"REORG_MAX_EPOCHS_SINCE_FINALIZATION" spec:"true"` // This defines a limit to consider safe to orphan a block if the network is finalizing
	IntervalsPerSlot                uint64           `yaml:"INTERVALS_PER_SLOT" spec:"true"`                  // IntervalsPerSlot defines the number of fork choice intervals in a slot defined in the fork choice spec.

	// Ethereum PoW parameters.
	DepositChainID         uint64 `yaml:"DEPOSIT_CHAIN_ID" spec:"true"`         // DepositChainID of the eth1 network. This used for replay protection.
	DepositNetworkID       uint64 `yaml:"DEPOSIT_NETWORK_ID" spec:"true"`       // DepositNetworkID of the eth1 network. This used for replay protection.
	DepositContractAddress string `yaml:"DEPOSIT_CONTRACT_ADDRESS" spec:"true"` // DepositContractAddress is the address of the deposit contract.

	// Validator parameters.
	RandomSubnetsPerValidator         uint64 `yaml:"RANDOM_SUBNETS_PER_VALIDATOR" spec:"true"`          // RandomSubnetsPerValidator specifies the amount of subnets a validator has to be subscribed to at one time.
	EpochsPerRandomSubnetSubscription uint64 `yaml:"EPOCHS_PER_RANDOM_SUBNET_SUBSCRIPTION" spec:"true"` // EpochsPerRandomSubnetSubscription specifies the minimum duration a validator is connected to their subnet.

	// State list lengths
	EpochsPerHistoricalVector primitives.Epoch `yaml:"EPOCHS_PER_HISTORICAL_VECTOR" spec:"true"` // EpochsPerHistoricalVector defines max length in epoch to store old historical stats in beacon state.
	EpochsPerSlashingsVector  primitives.Epoch `yaml:"EPOCHS_PER_SLASHINGS_VECTOR" spec:"true"`  // EpochsPerSlashingsVector defines max length in epoch to store old stats to recompute slashing witness.
	HistoricalRootsLimit      uint64           `yaml:"HISTORICAL_ROOTS_LIMIT" spec:"true"`       // HistoricalRootsLimit defines max historical roots that can be saved in state before roll over.
	ValidatorRegistryLimit    uint64           `yaml:"VALIDATOR_REGISTRY_LIMIT" spec:"true"`     // ValidatorRegistryLimit defines the upper bound of validators can participate in eth2.

	// Reward and penalty quotients constants.
	BaseRewardFactor               uint64 `yaml:"BASE_REWARD_FACTOR" spec:"true"`               // BaseRewardFactor is used to calculate validator per-slot interest rate.
	WhistleBlowerRewardQuotient    uint64 `yaml:"WHISTLEBLOWER_REWARD_QUOTIENT" spec:"true"`    // WhistleBlowerRewardQuotient is used to calculate whistle blower reward.
	ProposerRewardQuotient         uint64 `yaml:"PROPOSER_REWARD_QUOTIENT" spec:"true"`         // ProposerRewardQuotient is used to calculate the reward for proposers.
	InactivityPenaltyQuotient      uint64 `yaml:"INACTIVITY_PENALTY_QUOTIENT" spec:"true"`      // InactivityPenaltyQuotient is used to calculate the penalty for a validator that is offline.
	MinSlashingPenaltyQuotient     uint64 `yaml:"MIN_SLASHING_PENALTY_QUOTIENT" spec:"true"`    // MinSlashingPenaltyQuotient is used to calculate the minimum penalty to prevent DoS attacks.
	ProportionalSlashingMultiplier uint64 `yaml:"PROPORTIONAL_SLASHING_MULTIPLIER" spec:"true"` // ProportionalSlashingMultiplier is used as a multiplier on slashed penalties.

	// Max operations per block constants.
	MaxProposerSlashings             uint64 `yaml:"MAX_PROPOSER_SLASHINGS" spec:"true"`               // MaxProposerSlashings defines the maximum number of slashings of proposers possible in a block.
	MaxAttesterSlashings             uint64 `yaml:"MAX_ATTESTER_SLASHINGS" spec:"true"`               // MaxAttesterSlashings defines the maximum number of casper FFG slashings possible in a block.
	MaxAttestations                  uint64 `yaml:"MAX_ATTESTATIONS" spec:"true"`                     // MaxAttestations defines the maximum allowed attestations in a beacon block.
	MaxDeposits                      uint64 `yaml:"MAX_DEPOSITS" spec:"true"`                         // MaxDeposits defines the maximum number of validator deposits in a block.
	MaxVoluntaryExits                uint64 `yaml:"MAX_VOLUNTARY_EXITS" spec:"true"`                  // MaxVoluntaryExits defines the maximum number of validator exits in a block.
	MaxWithdrawalsPerPayload         uint64 `yaml:"MAX_WITHDRAWALS_PER_PAYLOAD" spec:"true"`          // MaxWithdrawalsPerPayload defines the maximum number of withdrawals in a block.
	MaxBlsToExecutionChanges         uint64 `yaml:"MAX_BLS_TO_EXECUTION_CHANGES" spec:"true"`         // MaxBlsToExecutionChanges defines the maximum number of BLS-to-execution-change objects in a block.
	MaxValidatorsPerWithdrawalsSweep uint64 `yaml:"MAX_VALIDATORS_PER_WITHDRAWALS_SWEEP" spec:"true"` // MaxValidatorsPerWithdrawalsSweep bounds the size of the sweep searching for withdrawals per slot.

	// BLS domain values.
	DomainBeaconProposer              [4]byte `yaml:"DOMAIN_BEACON_PROPOSER" spec:"true"`                // DomainBeaconProposer defines the BLS signature domain for beacon proposal verification.
	DomainRandao                      [4]byte `yaml:"DOMAIN_RANDAO" spec:"true"`                         // DomainRandao defines the BLS signature domain for randao verification.
	DomainBeaconAttester              [4]byte `yaml:"DOMAIN_BEACON_ATTESTER" spec:"true"`                // DomainBeaconAttester defines the BLS signature domain for attestation verification.
	DomainDeposit                     [4]byte `yaml:"DOMAIN_DEPOSIT" spec:"true"`                        // DomainDeposit defines the BLS signature domain for deposit verification.
	DomainVoluntaryExit               [4]byte `yaml:"DOMAIN_VOLUNTARY_EXIT" spec:"true"`                 // DomainVoluntaryExit defines the BLS signature domain for exit verification.
	DomainSelectionProof              [4]byte `yaml:"DOMAIN_SELECTION_PROOF" spec:"true"`                // DomainSelectionProof defines the BLS signature domain for selection proof.
	DomainAggregateAndProof           [4]byte `yaml:"DOMAIN_AGGREGATE_AND_PROOF" spec:"true"`            // DomainAggregateAndProof defines the BLS signature domain for aggregate and proof.
	DomainSyncCommittee               [4]byte `yaml:"DOMAIN_SYNC_COMMITTEE" spec:"true"`                 // DomainVoluntaryExit defines the BLS signature domain for sync committee.
	DomainSyncCommitteeSelectionProof [4]byte `yaml:"DOMAIN_SYNC_COMMITTEE_SELECTION_PROOF" spec:"true"` // DomainSelectionProof defines the BLS signature domain for sync committee selection proof.
	DomainContributionAndProof        [4]byte `yaml:"DOMAIN_CONTRIBUTION_AND_PROOF" spec:"true"`         // DomainAggregateAndProof defines the BLS signature domain for contribution and proof.
	DomainApplicationMask             [4]byte `yaml:"DOMAIN_APPLICATION_MASK" spec:"true"`               // DomainApplicationMask defines the BLS signature domain for application mask.
	DomainApplicationBuilder          [4]byte `yaml:"DOMAIN_APPLICATION_BUILDER" spec:"true"`            // DomainApplicationBuilder defines the BLS signature domain for application builder.
	DomainBLSToExecutionChange        [4]byte `yaml:"DOMAIN_BLS_TO_EXECUTION_CHANGE" spec:"true"`        // DomainBLSToExecutionChange defines the BLS signature domain to change withdrawal addresses to ETH1 prefix

	// Prysm constants.
	GweiPerEth                     uint64          // GweiPerEth is the amount of gwei corresponding to 1 eth.
	BLSSecretKeyLength             int             // BLSSecretKeyLength defines the expected length of BLS secret keys in bytes.
	BLSPubkeyLength                int             // BLSPubkeyLength defines the expected length of BLS public keys in bytes.
	DefaultBufferSize              int             // DefaultBufferSize for channels across the Prysm repository.
	ValidatorPrivkeyFileName       string          // ValidatorPrivKeyFileName specifies the string name of a validator private key file.
	WithdrawalPrivkeyFileName      string          // WithdrawalPrivKeyFileName specifies the string name of a withdrawal private key file.
	RPCSyncCheck                   time.Duration   // Number of seconds to query the sync service, to find out if the node is synced or not.
	EmptySignature                 [96]byte        // EmptySignature is used to represent a zeroed out BLS Signature.
	DefaultPageSize                int             // DefaultPageSize defines the default page size for RPC server request.
	MaxPeersToSync                 int             // MaxPeersToSync describes the limit for number of peers in round robin sync.
	SlotsPerArchivedPoint          primitives.Slot // SlotsPerArchivedPoint defines the number of slots per one archived point.
	GenesisCountdownInterval       time.Duration   // How often to log the countdown until the genesis time is reached.
	BeaconStateFieldCount          int             // BeaconStateFieldCount defines how many fields are in the Phase0 beacon state.
	BeaconStateAltairFieldCount    int             // BeaconStateAltairFieldCount defines how many fields are in the beacon state post upgrade to Altair.
	BeaconStateBellatrixFieldCount int             // BeaconStateBellatrixFieldCount defines how many fields are in beacon state post upgrade to Bellatrix.
	BeaconStateCapellaFieldCount   int             // BeaconStateCapellaFieldCount defines how many fields are in beacon state post upgrade to Capella.
	BeaconStateDenebFieldCount     int             // BeaconStateDenebFieldCount defines how many fields are in beacon state post upgrade to Deneb.

	// Slasher constants.
	WeakSubjectivityPeriod    primitives.Epoch // WeakSubjectivityPeriod defines the time period expressed in number of epochs were proof of stake network should validate block headers and attestations for slashable events.
	PruneSlasherStoragePeriod primitives.Epoch // PruneSlasherStoragePeriod defines the time period expressed in number of epochs were proof of stake network should prune attestation and block header store.

	// Slashing protection constants.
	SlashingProtectionPruningEpochs primitives.Epoch // SlashingProtectionPruningEpochs defines a period after which all prior epochs are pruned in the validator database.

	// Fork-related values.
	GenesisForkVersion   []byte           `yaml:"GENESIS_FORK_VERSION" spec:"true"`   // GenesisForkVersion is used to track fork version between state transitions.
	AltairForkVersion    []byte           `yaml:"ALTAIR_FORK_VERSION" spec:"true"`    // AltairForkVersion is used to represent the fork version for altair.
	AltairForkEpoch      primitives.Epoch `yaml:"ALTAIR_FORK_EPOCH" spec:"true"`      // AltairForkEpoch is used to represent the assigned fork epoch for altair.
	BellatrixForkVersion []byte           `yaml:"BELLATRIX_FORK_VERSION" spec:"true"` // BellatrixForkVersion is used to represent the fork version for bellatrix.
	BellatrixForkEpoch   primitives.Epoch `yaml:"BELLATRIX_FORK_EPOCH" spec:"true"`   // BellatrixForkEpoch is used to represent the assigned fork epoch for bellatrix.
	CapellaForkVersion   []byte           `yaml:"CAPELLA_FORK_VERSION" spec:"true"`   // CapellaForkVersion is used to represent the fork version for capella.
	CapellaForkEpoch     primitives.Epoch `yaml:"CAPELLA_FORK_EPOCH" spec:"true"`     // CapellaForkEpoch is used to represent the assigned fork epoch for capella.
	DenebForkVersion     []byte           `yaml:"DENEB_FORK_VERSION" spec:"true"`     // DenebForkVersion is used to represent the fork version for deneb.
	DenebForkEpoch       primitives.Epoch `yaml:"DENEB_FORK_EPOCH" spec:"true"`       // DenebForkEpoch is used to represent the assigned fork epoch for deneb.

	ForkVersionSchedule map[[fieldparams.VersionLength]byte]primitives.Epoch // Schedule of fork epochs by version.
	ForkVersionNames    map[[fieldparams.VersionLength]byte]string           // Human-readable names of fork versions.

	// Weak subjectivity values.
	SafetyDecay uint64 // SafetyDecay is defined as the loss in the 1/3 consensus safety margin of the casper FFG mechanism.

	// New values introduced in Altair hard fork 1.
	// Participation flag indices.
	TimelySourceFlagIndex uint8 `yaml:"TIMELY_SOURCE_FLAG_INDEX" spec:"true"` // TimelySourceFlagIndex is the source flag position of the participation bits.
	TimelyTargetFlagIndex uint8 `yaml:"TIMELY_TARGET_FLAG_INDEX" spec:"true"` // TimelyTargetFlagIndex is the target flag position of the participation bits.
	TimelyHeadFlagIndex   uint8 `yaml:"TIMELY_HEAD_FLAG_INDEX" spec:"true"`   // TimelyHeadFlagIndex is the head flag position of the participation bits.

	// Incentivization weights.
	TimelySourceWeight uint64 `yaml:"TIMELY_SOURCE_WEIGHT" spec:"true"` // TimelySourceWeight is the factor of how much source rewards receives.
	TimelyTargetWeight uint64 `yaml:"TIMELY_TARGET_WEIGHT" spec:"true"` // TimelyTargetWeight is the factor of how much target rewards receives.
	TimelyHeadWeight   uint64 `yaml:"TIMELY_HEAD_WEIGHT" spec:"true"`   // TimelyHeadWeight is the factor of how much head rewards receives.
	SyncRewardWeight   uint64 `yaml:"SYNC_REWARD_WEIGHT" spec:"true"`   // SyncRewardWeight is the factor of how much sync committee rewards receives.
	WeightDenominator  uint64 `yaml:"WEIGHT_DENOMINATOR" spec:"true"`   // WeightDenominator accounts for total rewards denomination.
	ProposerWeight     uint64 `yaml:"PROPOSER_WEIGHT" spec:"true"`      // ProposerWeight is the factor of how much proposer rewards receives.

	// Validator related.
	TargetAggregatorsPerSyncSubcommittee uint64 `yaml:"TARGET_AGGREGATORS_PER_SYNC_SUBCOMMITTEE" spec:"true"` // TargetAggregatorsPerSyncSubcommittee for aggregating in sync committee.
	SyncCommitteeSubnetCount             uint64 `yaml:"SYNC_COMMITTEE_SUBNET_COUNT" spec:"true"`              // SyncCommitteeSubnetCount for sync committee subnet count.

	// Misc.
	SyncCommitteeSize            uint64           `yaml:"SYNC_COMMITTEE_SIZE" spec:"true"`              // SyncCommitteeSize for light client sync committee size.
	InactivityScoreBias          uint64           `yaml:"INACTIVITY_SCORE_BIAS" spec:"true"`            // InactivityScoreBias for calculating score bias penalties during inactivity
	InactivityScoreRecoveryRate  uint64           `yaml:"INACTIVITY_SCORE_RECOVERY_RATE" spec:"true"`   // InactivityScoreRecoveryRate for recovering score bias penalties during inactivity.
	EpochsPerSyncCommitteePeriod primitives.Epoch `yaml:"EPOCHS_PER_SYNC_COMMITTEE_PERIOD" spec:"true"` // EpochsPerSyncCommitteePeriod defines how many epochs per sync committee period.

	// Updated penalty values. This moves penalty parameters toward their final, maximum security values.
	// Note: We do not override previous configuration values but instead creates new values and replaces usage throughout.
	InactivityPenaltyQuotientAltair         uint64 `yaml:"INACTIVITY_PENALTY_QUOTIENT_ALTAIR" spec:"true"`         // InactivityPenaltyQuotientAltair for penalties during inactivity post Altair hard fork.
	MinSlashingPenaltyQuotientAltair        uint64 `yaml:"MIN_SLASHING_PENALTY_QUOTIENT_ALTAIR" spec:"true"`       // MinSlashingPenaltyQuotientAltair for slashing penalties post Altair hard fork.
	ProportionalSlashingMultiplierAltair    uint64 `yaml:"PROPORTIONAL_SLASHING_MULTIPLIER_ALTAIR" spec:"true"`    // ProportionalSlashingMultiplierAltair for slashing penalties' multiplier post Alair hard fork.
	MinSlashingPenaltyQuotientBellatrix     uint64 `yaml:"MIN_SLASHING_PENALTY_QUOTIENT_BELLATRIX" spec:"true"`    // MinSlashingPenaltyQuotientBellatrix for slashing penalties post Bellatrix hard fork.
	ProportionalSlashingMultiplierBellatrix uint64 `yaml:"PROPORTIONAL_SLASHING_MULTIPLIER_BELLATRIX" spec:"true"` // ProportionalSlashingMultiplierBellatrix for slashing penalties' multiplier post Bellatrix hard fork.
	InactivityPenaltyQuotientBellatrix      uint64 `yaml:"INACTIVITY_PENALTY_QUOTIENT_BELLATRIX" spec:"true"`      // InactivityPenaltyQuotientBellatrix for penalties during inactivity post Bellatrix hard fork.

	// Light client
	MinSyncCommitteeParticipants uint64 `yaml:"MIN_SYNC_COMMITTEE_PARTICIPANTS" spec:"true"`  // MinSyncCommitteeParticipants defines the minimum amount of sync committee participants for which the light client acknowledges the signature.
	MaxRequestLightClientUpdates uint64 `yaml:"MAX_REQUEST_LIGHT_CLIENT_UPDATES" spec:"true"` // MaxRequestLightClientUpdates defines the maximum amount of light client updates that can be requested in a single request.

	// Bellatrix
	TerminalBlockHash                common.Hash      `yaml:"TERMINAL_BLOCK_HASH" spec:"true"`                  // TerminalBlockHash of beacon chain.
	TerminalBlockHashActivationEpoch primitives.Epoch `yaml:"TERMINAL_BLOCK_HASH_ACTIVATION_EPOCH" spec:"true"` // TerminalBlockHashActivationEpoch of beacon chain.
	TerminalTotalDifficulty          string           `yaml:"TERMINAL_TOTAL_DIFFICULTY" spec:"true"`            // TerminalTotalDifficulty is part of the experimental Bellatrix spec. This value is type is currently TBD.
	DefaultFeeRecipient              common.Address   // DefaultFeeRecipient where the transaction fee goes to.
	EthBurnAddressHex                string           // EthBurnAddressHex is the constant eth address written in hex format to burn fees in that network. the default is 0x0
	DefaultBuilderGasLimit           uint64           // DefaultBuilderGasLimit is the default used to set the gaslimit for the Builder APIs, typically at around 30M wei.

	// Mev-boost circuit breaker
	MaxBuilderConsecutiveMissedSlots primitives.Slot // MaxBuilderConsecutiveMissedSlots defines the number of consecutive skip slot to fallback from using relay/builder to local execution engine for block construction.
	MaxBuilderEpochMissedSlots       primitives.Slot // MaxBuilderEpochMissedSlots is defining the number of total skip slot (per epoch rolling windows) to fallback from using relay/builder to local execution engine for block construction.
	LocalBlockValueBoost             uint64          // LocalBlockValueBoost is the value boost for local block construction. This is used to prioritize local block construction over relay/builder block construction.

	// Execution engine timeout value
	ExecutionEngineTimeoutValue uint64 // ExecutionEngineTimeoutValue defines the seconds to wait before timing out engine endpoints with execution payload execution semantics (newPayload, forkchoiceUpdated).

	// Subnet value
	BlobsidecarSubnetCount   uint64 `yaml:"BLOB_SIDECAR_SUBNET_COUNT"`   // BlobsidecarSubnetCount is the number of blobsidecar subnets used in the gossipsub protocol.
	ColumnsidecarSubnetCount uint64 `yaml:"COLUMN_SIDECAR_SUBNET_COUNT"` // ColumnsidecarSubnetCount is the number of columnsidecar subnets used in the gossipsub protocol.

	// Values introduced in Deneb hard fork
	MaxPerEpochActivationChurnLimit    uint64           `yaml:"MAX_PER_EPOCH_ACTIVATION_CHURN_LIMIT" spec:"true"`    // MaxPerEpochActivationChurnLimit is the maximum amount of churn allotted for validator activation.
	MinEpochsForBlobsSidecarsRequest   primitives.Epoch `yaml:"MIN_EPOCHS_FOR_BLOB_SIDECARS_REQUESTS" spec:"true"`   // MinEpochsForBlobsSidecarsRequest is the minimum number of epochs the node will keep the blobs for.
	MinEpochsForColumnsSidecarsRequest primitives.Epoch `yaml:"MIN_EPOCHS_FOR_COLUMN_SIDECARS_REQUESTS" spec:"true"` // MinEpochsForColumnsSidecarsRequest is the minimum number of epochs the node will keep the blobs for.
	MaxRequestBlobSidecars             uint64           `yaml:"MAX_REQUEST_BLOB_SIDECARS" spec:"true"`               // MaxRequestBlobSidecars is the maximum number of blobs to request in a single request.
	MaxRequestColumnSidecars           uint64           `yaml:"MAX_REQUEST_COLUMN_SIDECARS" spec:"true"`             // MaxRequestColumnSidecars is the maximum number of columns to request in a single request.
	MaxRequestBlocksDeneb              uint64           `yaml:"MAX_REQUEST_BLOCKS_DENEB" spec:"true"`                // MaxRequestBlocksDeneb is the maximum number of blocks in a single request after the deneb epoch.

	// Networking Specific Parameters
	GossipMaxSize                   uint64          `yaml:"GOSSIP_MAX_SIZE" spec:"true"`                    // GossipMaxSize is the maximum allowed size of uncompressed gossip messages.
	MaxChunkSize                    uint64          `yaml:"MAX_CHUNK_SIZE" spec:"true"`                     // MaxChunkSize is the maximum allowed size of uncompressed req/resp chunked responses.
	AttestationSubnetCount          uint64          `yaml:"ATTESTATION_SUBNET_COUNT" spec:"true"`           // AttestationSubnetCount is the number of attestation subnets used in the gossipsub protocol.
	AttestationPropagationSlotRange primitives.Slot `yaml:"ATTESTATION_PROPAGATION_SLOT_RANGE" spec:"true"` // AttestationPropagationSlotRange is the maximum number of slots during which an attestation can be propagated.
	MaxRequestBlocks                uint64          `yaml:"MAX_REQUEST_BLOCKS" spec:"true"`                 // MaxRequestBlocks is the maximum number of blocks in a single request.
	TtfbTimeout                     uint64          `yaml:"TTFB_TIMEOUT" spec:"true"`                       // TtfbTimeout is the maximum time to wait for first byte of request response (time-to-first-byte).
	RespTimeout                     uint64          `yaml:"RESP_TIMEOUT" spec:"true"`                       // RespTimeout is the maximum time for complete response transfer.
	MaximumGossipClockDisparity     uint64          `yaml:"MAXIMUM_GOSSIP_CLOCK_DISPARITY" spec:"true"`     // MaximumGossipClockDisparity is the maximum milliseconds of clock disparity assumed between honest nodes.
	MessageDomainInvalidSnappy      [4]byte         `yaml:"MESSAGE_DOMAIN_INVALID_SNAPPY" spec:"true"`      // MessageDomainInvalidSnappy is the 4-byte domain for gossip message-id isolation of invalid snappy messages.
	MessageDomainValidSnappy        [4]byte         `yaml:"MESSAGE_DOMAIN_VALID_SNAPPY" spec:"true"`        // MessageDomainValidSnappy is the 4-byte domain for gossip message-id isolation of valid snappy messages.
	MinEpochsForBlockRequests       uint64          `yaml:"MIN_EPOCHS_FOR_BLOCK_REQUESTS" spec:"true"`      // MinEpochsForBlockRequests represents the minimum number of epochs for which we can serve block requests.
	EpochsPerSubnetSubscription     uint64          `yaml:"EPOCHS_PER_SUBNET_SUBSCRIPTION" spec:"true"`     // EpochsPerSubnetSubscription specifies the minimum duration a validator is connected to their subnet.
	AttestationSubnetExtraBits      uint64          `yaml:"ATTESTATION_SUBNET_EXTRA_BITS" spec:"true"`      // AttestationSubnetExtraBits is the number of extra bits of a NodeId to use when mapping to a subscribed subnet.
	AttestationSubnetPrefixBits     uint64          `yaml:"ATTESTATION_SUBNET_PREFIX_BITS" spec:"true"`     // AttestationSubnetPrefixBits is defined as (ceillog2(ATTESTATION_SUBNET_COUNT) + ATTESTATION_SUBNET_EXTRA_BITS).
	SubnetsPerNode                  uint64          `yaml:"SUBNETS_PER_NODE" spec:"true"`                   // SubnetsPerNode is the number of long-lived subnets a beacon node should be subscribed to.
	NodeIdBits                      uint64          `yaml:"NODE_ID_BITS" spec:"true"`                       // NodeIdBits defines the bit length of a node id.

<<<<<<< HEAD
	// Column related
	BeaconColumnSubnetCustodyRequired uint64 `yaml:"BEACON_COLUMN_SUBNET_CUSTODY_REQUIRED" spec:"true"` // BeaconColumnSubnetCustodyRequired specifies the minimum subnet that a beacon node should connected to.
	ColumnCount                       uint64 `yaml:"COLUMN_COUNT" spec:"true"`                          // ColumnCount specifies the total column count.
=======
	//DHT related
	DhtDataTTL uint64 `yaml:"DHT_DATA_TTL" spec:"true"` // DhtDataTTL for dht data retained time
>>>>>>> cc0a9447
}

// InitializeForkSchedule initializes the schedules forks baked into the config.
func (b *BeaconChainConfig) InitializeForkSchedule() {
	// Reset Fork Version Schedule.
	b.ForkVersionSchedule = configForkSchedule(b)
	b.ForkVersionNames = configForkNames(b)
}

func configForkSchedule(b *BeaconChainConfig) map[[fieldparams.VersionLength]byte]primitives.Epoch {
	fvs := map[[fieldparams.VersionLength]byte]primitives.Epoch{}
	fvs[bytesutil.ToBytes4(b.GenesisForkVersion)] = b.GenesisEpoch
	fvs[bytesutil.ToBytes4(b.AltairForkVersion)] = b.AltairForkEpoch
	fvs[bytesutil.ToBytes4(b.BellatrixForkVersion)] = b.BellatrixForkEpoch
	fvs[bytesutil.ToBytes4(b.CapellaForkVersion)] = b.CapellaForkEpoch
	fvs[bytesutil.ToBytes4(b.DenebForkVersion)] = b.DenebForkEpoch
	return fvs
}

func configForkNames(b *BeaconChainConfig) map[[fieldparams.VersionLength]byte]string {
	cfv := ConfigForkVersions(b)
	fvn := map[[fieldparams.VersionLength]byte]string{}
	for k, v := range cfv {
		fvn[k] = version.String(v)
	}
	return fvn
}

// ConfigForkVersions returns a mapping between a fork version param and the version identifier
// from the runtime/version package.
func ConfigForkVersions(b *BeaconChainConfig) map[[fieldparams.VersionLength]byte]int {
	return map[[fieldparams.VersionLength]byte]int{
		bytesutil.ToBytes4(b.GenesisForkVersion):   version.Phase0,
		bytesutil.ToBytes4(b.AltairForkVersion):    version.Altair,
		bytesutil.ToBytes4(b.BellatrixForkVersion): version.Bellatrix,
		bytesutil.ToBytes4(b.CapellaForkVersion):   version.Capella,
		bytesutil.ToBytes4(b.DenebForkVersion):     version.Deneb,
	}
}

// Eth1DataVotesLength returns the maximum length of the votes on the Eth1 data,
// computed from the parameters in BeaconChainConfig.
func (b *BeaconChainConfig) Eth1DataVotesLength() uint64 {
	return uint64(b.EpochsPerEth1VotingPeriod.Mul(uint64(b.SlotsPerEpoch)))
}

// PreviousEpochAttestationsLength returns the maximum length of the pending
// attestation list for the previous epoch, computed from the parameters in
// BeaconChainConfig.
func (b *BeaconChainConfig) PreviousEpochAttestationsLength() uint64 {
	return uint64(b.SlotsPerEpoch.Mul(b.MaxAttestations))
}

// CurrentEpochAttestationsLength returns the maximum length of the pending
// attestation list for the current epoch, computed from the parameters in
// BeaconChainConfig.
func (b *BeaconChainConfig) CurrentEpochAttestationsLength() uint64 {
	return uint64(b.SlotsPerEpoch.Mul(b.MaxAttestations))
}

// TtfbTimeoutDuration returns the time duration of the timeout.
func (b *BeaconChainConfig) TtfbTimeoutDuration() time.Duration {
	return time.Duration(b.TtfbTimeout) * time.Second
}

// RespTimeoutDuration returns the time duration of the timeout.
func (b *BeaconChainConfig) RespTimeoutDuration() time.Duration {
	return time.Duration(b.RespTimeout) * time.Second
}

// MaximumGossipClockDisparityDuration returns the time duration of the clock disparity.
func (b *BeaconChainConfig) MaximumGossipClockDisparityDuration() time.Duration {
	return time.Duration(b.MaximumGossipClockDisparity) * time.Millisecond
}

// DenebEnabled centralizes the check to determine if code paths
// that are specific to deneb should be allowed to execute. This will make it easier to find call sites that do this
// kind of check and remove them post-deneb.
func DenebEnabled() bool {
	return BeaconConfig().DenebForkEpoch < math.MaxUint64
}

// WithinDAPeriod checks if the block epoch is within MIN_EPOCHS_FOR_BLOB_SIDECARS_REQUESTS of the given current epoch.
func WithinDAPeriod(block, current primitives.Epoch) bool {
	return block+BeaconConfig().MinEpochsForBlobsSidecarsRequest >= current
}

// WithinColumnDAPeriod checks if the block epoch is within MIN_EPOCHS_FOR_COLUMN_SIDECARS_REQUESTS of the given current epoch.
func WithinColumnDAPeriod(block, current primitives.Epoch) bool {
	return block+BeaconConfig().MinEpochsForColumnsSidecarsRequest >= current
}<|MERGE_RESOLUTION|>--- conflicted
+++ resolved
@@ -247,14 +247,11 @@
 	SubnetsPerNode                  uint64          `yaml:"SUBNETS_PER_NODE" spec:"true"`                   // SubnetsPerNode is the number of long-lived subnets a beacon node should be subscribed to.
 	NodeIdBits                      uint64          `yaml:"NODE_ID_BITS" spec:"true"`                       // NodeIdBits defines the bit length of a node id.
 
-<<<<<<< HEAD
 	// Column related
 	BeaconColumnSubnetCustodyRequired uint64 `yaml:"BEACON_COLUMN_SUBNET_CUSTODY_REQUIRED" spec:"true"` // BeaconColumnSubnetCustodyRequired specifies the minimum subnet that a beacon node should connected to.
 	ColumnCount                       uint64 `yaml:"COLUMN_COUNT" spec:"true"`                          // ColumnCount specifies the total column count.
-=======
 	//DHT related
 	DhtDataTTL uint64 `yaml:"DHT_DATA_TTL" spec:"true"` // DhtDataTTL for dht data retained time
->>>>>>> cc0a9447
 }
 
 // InitializeForkSchedule initializes the schedules forks baked into the config.
