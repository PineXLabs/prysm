--- conflicted
+++ resolved
@@ -44,12 +44,8 @@
   mapping (int => Receipt) receipts;
   // shardId => headerHash
   mapping (int => bytes32) shardHead;
-<<<<<<< HEAD
-
-=======
-  
+
   // Number of validators
->>>>>>> 0a458de7
   int numValidators;
   // Number of receipts
   int numReceipts;
